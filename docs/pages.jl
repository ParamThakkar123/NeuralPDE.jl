pages = ["index.md",
    "ODE PINN Tutorials" => Any["Introduction to NeuralPDE for ODEs" => "tutorials/ode.md",
<<<<<<< HEAD
                                "Bayesian PINNs for Coupled ODEs" => "tutorials/Lotka_Volterra_BPINNs.md",
                                "PINNs DAEs" => "tutorials/dae.md",
                                "Parameter Estimation with PINNs for ODEs" => "tutorials/ode_parameter_estimation.md",
                                "Physics informed Neural Operator ODEs" => "tutorials/pino_ode.md",
                                "Deep Galerkin Method" => "tutorials/dgm.md"
                                #"examples/nnrode_example.md", # currently incorrect
                                ],
    "PDE PINN Tutorials" => Any["Introduction to NeuralPDE for PDEs" => "tutorials/pdesystem.md",
                                "Bayesian PINNs for PDEs" => "tutorials/low_level_2.md",
                                "Using GPUs" => "tutorials/gpu.md",
                                "Defining Systems of PDEs" => "tutorials/systems.md",
                                "Imposing Constraints" => "tutorials/constraints.md",
                                "The symbolic_discretize Interface" => "tutorials/low_level.md",
                                "Optimising Parameters (Solving Inverse Problems)" => "tutorials/param_estim.md",
                                "Solving Integro Differential Equations" => "tutorials/integro_diff.md",
                                "Transfer Learning with Neural Adapter" => "tutorials/neural_adapter.md",
                                "The Derivative Neural Network Approximation" => "tutorials/derivative_neural_network.md"],
=======
        "Bayesian PINNs for Coupled ODEs" => "tutorials/Lotka_Volterra_BPINNs.md",
        "PINNs DAEs" => "tutorials/dae.md",
        "Parameter Estimation with PINNs for ODEs" => "tutorials/ode_parameter_estimation.md",
        "Deep Galerkin Method" => "tutorials/dgm.md"        #"examples/nnrode_example.md", # currently incorrect
    ],
    "PDE PINN Tutorials" => Any[
        "Introduction to NeuralPDE for PDEs" => "tutorials/pdesystem.md",
        "Bayesian PINNs for PDEs" => "tutorials/low_level_2.md",
        "Using GPUs" => "tutorials/gpu.md",
        "Defining Systems of PDEs" => "tutorials/systems.md",
        "Imposing Constraints" => "tutorials/constraints.md",
        "The symbolic_discretize Interface" => "tutorials/low_level.md",
        "Optimising Parameters (Solving Inverse Problems)" => "tutorials/param_estim.md",
        "Solving Integro Differential Equations" => "tutorials/integro_diff.md",
        "Transfer Learning with Neural Adapter" => "tutorials/neural_adapter.md",
        "The Derivative Neural Network Approximation" => "tutorials/derivative_neural_network.md"],
>>>>>>> 6a555d58
    "Extended Examples" => Any["examples/wave.md",
        "examples/3rd.md",
        "examples/ks.md",
        "examples/heterogeneous.md",
        "examples/linear_parabolic.md",
        "examples/nonlinear_elliptic.md",
        "examples/nonlinear_hyperbolic.md",
        "examples/complex.md"],
    "Manual" => Any["manual/ode.md",
        "manual/dae.md",
        "manual/pinns.md",
        "manual/bpinns.md",
        "manual/training_strategies.md",
        "manual/adaptive_losses.md",
        "manual/logging.md",
        "manual/neural_adapters.md"],
    "Developer Documentation" => Any["developer/debugging.md"]
]<|MERGE_RESOLUTION|>--- conflicted
+++ resolved
@@ -1,27 +1,9 @@
 pages = ["index.md",
     "ODE PINN Tutorials" => Any["Introduction to NeuralPDE for ODEs" => "tutorials/ode.md",
-<<<<<<< HEAD
-                                "Bayesian PINNs for Coupled ODEs" => "tutorials/Lotka_Volterra_BPINNs.md",
-                                "PINNs DAEs" => "tutorials/dae.md",
-                                "Parameter Estimation with PINNs for ODEs" => "tutorials/ode_parameter_estimation.md",
-                                "Physics informed Neural Operator ODEs" => "tutorials/pino_ode.md",
-                                "Deep Galerkin Method" => "tutorials/dgm.md"
-                                #"examples/nnrode_example.md", # currently incorrect
-                                ],
-    "PDE PINN Tutorials" => Any["Introduction to NeuralPDE for PDEs" => "tutorials/pdesystem.md",
-                                "Bayesian PINNs for PDEs" => "tutorials/low_level_2.md",
-                                "Using GPUs" => "tutorials/gpu.md",
-                                "Defining Systems of PDEs" => "tutorials/systems.md",
-                                "Imposing Constraints" => "tutorials/constraints.md",
-                                "The symbolic_discretize Interface" => "tutorials/low_level.md",
-                                "Optimising Parameters (Solving Inverse Problems)" => "tutorials/param_estim.md",
-                                "Solving Integro Differential Equations" => "tutorials/integro_diff.md",
-                                "Transfer Learning with Neural Adapter" => "tutorials/neural_adapter.md",
-                                "The Derivative Neural Network Approximation" => "tutorials/derivative_neural_network.md"],
-=======
         "Bayesian PINNs for Coupled ODEs" => "tutorials/Lotka_Volterra_BPINNs.md",
         "PINNs DAEs" => "tutorials/dae.md",
         "Parameter Estimation with PINNs for ODEs" => "tutorials/ode_parameter_estimation.md",
+        "Physics informed Neural Operator ODEs" => "tutorials/pino_ode.md",
         "Deep Galerkin Method" => "tutorials/dgm.md"        #"examples/nnrode_example.md", # currently incorrect
     ],
     "PDE PINN Tutorials" => Any[
@@ -35,7 +17,6 @@
         "Solving Integro Differential Equations" => "tutorials/integro_diff.md",
         "Transfer Learning with Neural Adapter" => "tutorials/neural_adapter.md",
         "The Derivative Neural Network Approximation" => "tutorials/derivative_neural_network.md"],
->>>>>>> 6a555d58
     "Extended Examples" => Any["examples/wave.md",
         "examples/3rd.md",
         "examples/ks.md",
