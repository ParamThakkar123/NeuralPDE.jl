--- conflicted
+++ resolved
@@ -15,57 +15,6 @@
 @info "Running tests with $(RETESTITEMS_NWORKERS) workers and \
        $(RETESTITEMS_NWORKER_THREADS) threads for group $(GROUP)"
 
-<<<<<<< HEAD
-    if GROUP == "All" || GROUP == "NNODE"
-        @time @safetestset "NNODE" include("NNODE_tests.jl")
-        @time @safetestset "NNODE_tstops" include("NNODE_tstops_test.jl")
-        @time @safetestset "NNDAE" include("NNDAE_tests.jl")
-    end
-
-    if GROUP == "All" || GROUP == "PINOODE"
-        @time @safetestset "pino ode" begin
-            include("PINO_ode_tests.jl")
-        end
-    end
-
-    if GROUP == "All" || GROUP == "NNPDE2"
-        @time @safetestset "Additional Loss" include("additional_loss_tests.jl")
-        @time @safetestset "Direction Function Approximation" include("direct_function_tests.jl")
-    end
-
-    if GROUP == "All" || GROUP == "NeuralAdapter"
-        @time @safetestset "NeuralAdapter" include("neural_adapter_tests.jl")
-    end
-
-    if GROUP == "All" || GROUP == "IntegroDiff"
-        @time @safetestset "IntegroDiff" include("IDE_tests.jl")
-    end
-
-    if GROUP == "All" || GROUP == "AdaptiveLoss"
-        @time @safetestset "AdaptiveLoss" include("adaptive_loss_tests.jl")
-    end
-
-    if GROUP == "All" || GROUP == "Forward"
-        @time @safetestset "Forward" include("forward_tests.jl")
-    end
-
-    if GROUP == "All" || GROUP == "Logging"
-        @testset for log_setting in ["NoImport", "ImportNoUse", "ImportUse"]
-            ENV["LOG_SETTING"] = log_setting
-            @time @safetestset "Logging" include("logging_tests.jl")
-        end
-    end
-
-    if GROUP == "CUDA"
-        @safetestset "NNPDE_gpu_Lux" include("NNPDE_tests_gpu_Lux.jl")
-    end
-
-    if GROUP == "All" || GROUP == "DGM"
-        @time @safetestset "Deep Galerkin solver" include("dgm_test.jl")
-    end
-end
-=======
 ReTestItems.runtests(NeuralPDE; tags = (GROUP == "all" ? nothing : [Symbol(GROUP)]),
     nworkers = RETESTITEMS_NWORKERS,
-    nworker_threads = RETESTITEMS_NWORKER_THREADS, testitem_timeout = 3600)
->>>>>>> c4330a7c
+    nworker_threads = RETESTITEMS_NWORKER_THREADS, testitem_timeout = 3600)