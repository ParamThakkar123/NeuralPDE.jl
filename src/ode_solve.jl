--- conflicted
+++ resolved
@@ -16,14 +16,9 @@
 
 ## Positional Arguments
 
-<<<<<<< HEAD
-* `chain`: A neural network architecture, defined as a `Lux.AbstractLuxLayer` or `Flux.Chain`.
-          `Flux.Chain` will be converted to `Lux` using `adapt(FromFluxAdaptor(false, false), chain)`.
-=======
 * `chain`: A neural network architecture, defined as a `Lux.AbstractLuxLayer` or
            `Flux.Chain`. `Flux.Chain` will be converted to `Lux` using
            `adapt(FromFluxAdaptor(), chain)`.
->>>>>>> 4506f6aa
 * `opt`: The optimizer to train the neural network.
 * `init_params`: The initial parameter of the neural network. By default, this is `nothing`
                  which thus uses the random initialization provided by the neural network
@@ -98,20 +93,11 @@
     additional_loss <: Union{Nothing, Function}
     kwargs
 end
-<<<<<<< HEAD
-function NNODE(chain, opt, init_params = nothing;
-        strategy = nothing,
-        autodiff = false, batch = true, param_estim = false, additional_loss = nothing, kwargs...)
-    !(chain isa Lux.AbstractLuxLayer) &&
-        (chain = adapt(FromFluxAdaptor(false, false), chain))
-    NNODE(chain, opt, init_params, autodiff, batch,
-=======
 
 function NNODE(chain, opt, init_params = nothing; strategy = nothing, autodiff = false,
         batch = true, param_estim = false, additional_loss = nothing, kwargs...)
     chain isa AbstractLuxLayer || (chain = FromFluxAdaptor()(chain))
     return NNODE(chain, opt, init_params, autodiff, batch,
->>>>>>> 4506f6aa
         strategy, param_estim, additional_loss, kwargs)
 end
 
@@ -121,55 +107,6 @@
 Internal struct, used for representing the ODE solution as a neural network in a form that
 respects boundary conditions, i.e. `phi(t) = u0 + t*NN(t)`.
 """
-<<<<<<< HEAD
-mutable struct ODEPhi{C, T, U, S}
-    chain::C
-    t0::T
-    u0::U
-    st::S
-    function ODEPhi(chain::Lux.AbstractLuxLayer, t::Number, u0, st)
-        new{typeof(chain), typeof(t), typeof(u0), typeof(st)}(chain, t, u0, st)
-    end
-end
-
-function generate_phi_θ(chain::Lux.AbstractLuxLayer, t, u0, init_params)
-    θ, st = Lux.setup(Random.default_rng(), chain)
-    isnothing(init_params) && (init_params = θ)
-    ODEPhi(chain, t, u0, st), init_params
-end
-
-function (f::ODEPhi{C, T, U})(t::Number,
-        θ) where {C <: Lux.AbstractLuxLayer, T, U <: Number}
-    y, st = f.chain(
-        adapt(parameterless_type(ComponentArrays.getdata(θ.depvar)), [t]), θ.depvar, f.st)
-    ChainRulesCore.@ignore_derivatives f.st = st
-    f.u0 + (t - f.t0) * first(y)
-end
-
-function (f::ODEPhi{C, T, U})(t::AbstractVector,
-        θ) where {C <: Lux.AbstractLuxLayer, T, U <: Number}
-    # Batch via data as row vectors
-    y, st = f.chain(
-        adapt(parameterless_type(ComponentArrays.getdata(θ.depvar)), t'), θ.depvar, f.st)
-    ChainRulesCore.@ignore_derivatives f.st = st
-    f.u0 .+ (t' .- f.t0) .* y
-end
-
-function (f::ODEPhi{C, T, U})(t::Number, θ) where {C <: Lux.AbstractLuxLayer, T, U}
-    y, st = f.chain(
-        adapt(parameterless_type(ComponentArrays.getdata(θ.depvar)), [t]), θ.depvar, f.st)
-    ChainRulesCore.@ignore_derivatives f.st = st
-    f.u0 .+ (t .- f.t0) .* y
-end
-
-function (f::ODEPhi{C, T, U})(t::AbstractVector,
-        θ) where {C <: Lux.AbstractLuxLayer, T, U}
-    # Batch via data as row vectors
-    y, st = f.chain(
-        adapt(parameterless_type(ComponentArrays.getdata(θ.depvar)), t'), θ.depvar, f.st)
-    ChainRulesCore.@ignore_derivatives f.st = st
-    f.u0 .+ (t' .- f.t0) .* y
-=======
 @concrete struct ODEPhi
     u0
     t0
@@ -202,7 +139,6 @@
 
 function (f::ODEPhi{<:Number})(_, t::AbstractVector, θ)
     return f.u0 .+ (t' .- f.t0) .* f.smodel(t', θ.depvar)
->>>>>>> 4506f6aa
 end
 
 (f::ODEPhi)(dev, t::Number, θ) = dev(f.u0) .+ (t .- f.t0) .* f.smodel(dev([t]), θ.depvar)
@@ -370,11 +306,6 @@
     t0 = tspan[1]
     (; param_estim, chain, opt, autodiff, init_params, batch, additional_loss) = alg
 
-<<<<<<< HEAD
-    !(chain isa Lux.AbstractLuxLayer) &&
-        error("Only Lux.AbstractLuxLayer neural networks are supported")
-=======
->>>>>>> 4506f6aa
     phi, init_params = generate_phi_θ(chain, t0, u0, init_params)
 
     (recursive_eltype(init_params) <: Complex && alg.strategy isa QuadratureTraining) &&
