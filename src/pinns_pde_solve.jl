using Base.Broadcast

"""
Override `Broadcast.__dot__` with `Broadcast.dottable(x::Function) = true`

# Example

```julia
julia> e = :(1 + $sin(x))
:(1 + (sin)(x))

julia> Broadcast.__dot__(e)
:((+).(1, (sin)(x)))

julia> _dot_(e)
:((+).(1, (sin).(x)))
```
"""

dottable_(x) = Broadcast.dottable(x)
dottable_(x::Function) = true

_dot_(x) = x
function _dot_(x::Expr)
    dotargs = Base.mapany(_dot_, x.args)
    if x.head === :call && dottable_(x.args[1])
        Expr(:., dotargs[1], Expr(:tuple, dotargs[2:end]...))
    elseif x.head === :comparison
        Expr(:comparison, (iseven(i) && dottable_(arg) && arg isa Symbol && isoperator(arg) ?
                               Symbol('.', arg) : arg for (i, arg) in pairs(dotargs))...)
    elseif x.head === :$
        x.args[1]
    elseif x.head === :let # don't add dots to `let x=...` assignments
        Expr(:let, undot(dotargs[1]), dotargs[2])
    elseif x.head === :for # don't add dots to for x=... assignments
        Expr(:for, undot(dotargs[1]), dotargs[2])
    elseif (x.head === :(=) || x.head === :function || x.head === :macro) &&
           Meta.isexpr(x.args[1], :call) # function or macro definition
        Expr(x.head, x.args[1], dotargs[2])
    elseif x.head === :(<:) || x.head === :(>:)
        tmp = x.head === :(<:) ? :.<: : :.>:
        Expr(:call, tmp, dotargs...)
    else
        head = String(x.head)::String
        if last(head) == '=' && first(head) != '.' || head == "&&" || head == "||"
            Expr(Symbol('.', head), dotargs...)
        else
            Expr(x.head, dotargs...)
        end
    end
end

RuntimeGeneratedFunctions.init(@__MODULE__)

"""
Algorithm for solving Physics-Informed Neural Networks problems.

Arguments:
* `chain`: a Flux.jl chain with a d-dimensional input and a 1-dimensional output,
* `strategy`: determines which training strategy will be used,
* `init_params`: the initial parameter of the neural network,
* `phi`: a trial solution,
* `derivative`: method that calculates the derivative.

"""
abstract type AbstractPINN{isinplace} <: SciMLBase.SciMLProblem end

struct PhysicsInformedNN{isinplace,C,T,P,PH,DER,PE,AL,K} <: AbstractPINN{isinplace}
  chain::C
  strategy::T
  init_params::P
  phi::PH
  derivative::DER
  param_estim::PE
  additional_loss::AL
  kwargs::K

 @add_kwonly function PhysicsInformedNN{iip}(chain,
                                             strategy;
                                             init_params = nothing,
                                             phi = nothing,
                                             derivative = nothing,
                                             param_estim=false,
                                             additional_loss=nothing,
                                             kwargs...) where iip
        if init_params == nothing
            if chain isa AbstractArray
                initθ = DiffEqFlux.initial_params.(chain)
            else
                initθ = DiffEqFlux.initial_params(chain)
            end

        else
            initθ = init_params
        end
        type_initθ = if (typeof(chain) <: AbstractVector) Base.promote_typeof.(initθ)[1] else  Base.promote_typeof(initθ) end
        parameterless_type_θ = DiffEqBase.parameterless_type(type_initθ)

        if phi == nothing
            if chain isa AbstractArray
                _phi = get_phi.(chain,parameterless_type_θ)
            else
                _phi = get_phi(chain,parameterless_type_θ)
            end
        else
            _phi = phi
        end

        if derivative == nothing
            _derivative = get_numeric_derivative()
        else
            _derivative = derivative
        end
        new{iip,typeof(chain),typeof(strategy),typeof(initθ),typeof(_phi),typeof(_derivative),typeof(param_estim),typeof(additional_loss),typeof(kwargs)}(chain,strategy,initθ,_phi,_derivative,param_estim,additional_loss,kwargs)
    end
end
PhysicsInformedNN(chain,strategy,args...;kwargs...) = PhysicsInformedNN{true}(chain,strategy,args...;kwargs...)

SciMLBase.isinplace(prob::PhysicsInformedNN{iip}) where iip = iip


abstract type TrainingStrategies  end

"""
* `dx`: the discretization of the grid.
"""
struct GridTraining <: TrainingStrategies
    dx
end

"""
* `points`: number of points in random select training set,
* `bcs_points`: number of points in random select training set for boundry conditions (by default, it equals `points`).
"""
struct StochasticTraining <:TrainingStrategies
    points:: Int64
    bcs_points:: Int64
end
function StochasticTraining(points;bcs_points = points)
    StochasticTraining(points, bcs_points)
end
"""
* `points`:  the number of quasi-random points in a sample,
* `bcs_points`: the number of quasi-random points in a sample for boundry conditions (by default, it equals `points`),
* `sampling_alg`: the quasi-Monte Carlo sampling algorithm,
* `resampling`: if it's false - the full training set is generated in advance before training,
   and at each iteration, one subset is randomly selected out of the batch.
   if it's true - the training set isn't generated beforehand, and one set of quasi-random
   points is generated directly at each iteration in runtime. In this case `minibatch` has no effect,
* `minibatch`: the number of subsets, if resampling == false.

For more information look: QuasiMonteCarlo.jl https://github.com/SciML/QuasiMonteCarlo.jl
"""
struct QuasiRandomTraining <:TrainingStrategies
    points:: Int64
    bcs_points:: Int64
    sampling_alg::QuasiMonteCarlo.SamplingAlgorithm
    resampling:: Bool
    minibatch:: Int64
end
function QuasiRandomTraining(points;bcs_points = points, sampling_alg = LatinHypercubeSample(),resampling =true, minibatch=0)
    QuasiRandomTraining(points,bcs_points,sampling_alg,resampling,minibatch)
end
"""
* `quadrature_alg`: quadrature algorithm,
* `reltol`: relative tolerance,
* `abstol`: absolute tolerance,
* `maxiters`: the maximum number of iterations in quadrature algorithm,
* `batch`: the preferred number of points to batch.

For more information look: Quadrature.jl https://github.com/SciML/Quadrature.jl
"""
struct QuadratureTraining <: TrainingStrategies
    quadrature_alg::DiffEqBase.AbstractQuadratureAlgorithm
    reltol::Float64
    abstol::Float64
    maxiters::Int64
    batch::Int64
end

function QuadratureTraining(;quadrature_alg=CubatureJLh(),reltol= 1e-6,abstol= 1e-3,maxiters=1e3,batch=100)
    QuadratureTraining(quadrature_alg,reltol,abstol,maxiters,batch)
end

"""
Create dictionary: variable => unique number for variable

# Example 1

Dict{Symbol,Int64} with 3 entries:
  :y => 2
  :t => 3
  :x => 1

# Example 2

 Dict{Symbol,Int64} with 2 entries:
  :u1 => 1
  :u2 => 2
"""
get_dict_vars(vars) = Dict( [Symbol(v) .=> i for (i,v) in enumerate(vars)])

# Wrapper for _transform_expression
function transform_expression(ex,indvars,depvars,dict_indvars,dict_depvars,chain,eltypeθ,strategy,phi,derivative,integral,initθ;is_integral=false)
    if ex isa Expr
        ex = _transform_expression(ex,indvars,depvars,dict_indvars,dict_depvars,chain,eltypeθ,strategy,phi,derivative,integral,initθ;is_integral = is_integral)
    end
    return ex
end

function get_ε(dim, der_num,eltypeθ)
    epsilon = cbrt(eps(eltypeθ))
    ε = zeros(eltypeθ, dim)
    ε[der_num] = epsilon
    ε
end

function get_limits(domain)
    if domain isa AbstractInterval
        return [leftendpoint(domain)], [rightendpoint(domain)]
    elseif domain isa ProductDomain
        return collect(map(leftendpoint , DomainSets.components(domain))), collect(map(rightendpoint , DomainSets.components(domain)))
    end
end


θ = gensym("θ")

"""
Transform the derivative expression to inner representation

# Examples

1. First compute the derivative of function 'u(x,y)' with respect to x.

Take expressions in the form: `derivative(u(x,y), x)` to `derivative(phi, u, [x, y], εs, order, θ)`,
where
 phi - trial solution
 u - function
 x,y - coordinates of point
 εs - epsilon mask
 order - order of derivative
 θ - weight in neural network
"""
function _transform_expression(ex,indvars,depvars,dict_indvars,dict_depvars,chain,eltypeθ,strategy,phi,derivative_,integral,initθ;is_integral=false)
    _args = ex.args
    for (i,e) in enumerate(_args)
<<<<<<< HEAD
        if e isa Function && !(e isa ModelingToolkit.Differential || e isa Symbolics.Integral)
            ex.args[i] = Symbol(e)
        end
=======
>>>>>>> 386b8f00
        if !(e isa Expr)
            if e in keys(dict_depvars)
                depvar = _args[1]
                num_depvar = dict_depvars[depvar]
                indvars = _args[2:end]
                cord = :cord
                var_ = is_integral ? :(u) : :($u)
                ex.args = if !(typeof(chain) <: AbstractVector)
<<<<<<< HEAD
                    [var_, cord, :($θ), :phi]
                else
                    [var_, cord, Symbol(:($θ),num_depvar), Symbol(:phi,num_depvar)]
=======
                    [:($(Expr(:$, :u))), cord, :($θ), :phi]
                else
                    [:($(Expr(:$, :u))), cord, Symbol(:($θ),num_depvar), Symbol(:phi,num_depvar)]
>>>>>>> 386b8f00
                end
                break
            elseif e isa ModelingToolkit.Differential
                derivative_variables = Symbol[]
                order = 0
                while (_args[1] isa ModelingToolkit.Differential)
                    order += 1
                    push!(derivative_variables, toexpr(_args[1].x))
                    _args = _args[2].args
                end
                depvar = _args[1]
                num_depvar = dict_depvars[depvar]
                indvars = _args[2:end]
                cord = :cord
                var_ = is_integral ? :(derivative) : :($derivative)
                dim_l = length(indvars)
                εs = [get_ε(dim_l,d,eltypeθ) for d in 1:dim_l]
                undv = [dict_indvars[d_p] for d_p  in derivative_variables]
                εs_dnv = [εs[d] for d in undv]
                ex.args = if !(typeof(chain) <: AbstractVector)
<<<<<<< HEAD
                    [var_, :phi, :u, cord, εs_dnv, order, :($θ)]
                else
                    [var_, Symbol(:phi,num_depvar), :u, cord, εs_dnv, order, Symbol(:($θ),num_depvar)]
                end
                break
            elseif e isa Symbolics.Integral
                if _args[1].x isa Vector
                    integrating_variable = toexpr.(_args[1].x)
                    integrating_var_id = [dict_indvars[i] for i in integrating_variable]
                else
                    integrating_variable = toexpr(_args[1].x)
                    integrating_var_id = [dict_indvars[integrating_variable]]
=======
                    [:($(Expr(:$, :derivative))), :phi, :u, cord, εs_dnv, order, :($θ)]
                else
                    [:($(Expr(:$, :derivative))), Symbol(:phi,num_depvar), :u, cord, εs_dnv, order, Symbol(:($θ),num_depvar)]
>>>>>>> 386b8f00
                end
                integrand = transform_expression(_args[2],indvars,depvars,dict_indvars,dict_depvars,chain,eltypeθ,strategy,phi,derivative_,integral,initθ; is_integral = true)
                integrand = build_symbolic_loss_function(nothing, indvars,depvars,dict_indvars,dict_depvars, phi, derivative_, nothing, chain, initθ, strategy, integrand = integrand,eq_params=SciMLBase.NullParameters(), param_estim =false, default_p = nothing)
                # integrand = repr(integrand)
                lb, ub = get_limits(_args[1].domain.domain)
                lb = toexpr.(lb)
                ub = toexpr.(ub)
                ub_ = []
                lb_ = []
                for l in lb
                    if l isa Number
                        push!(lb_, l)
                    else
                        l = NeuralPDE.build_symbolic_loss_function(nothing, indvars,depvars,dict_indvars,dict_depvars, phi, derivative, nothing, chain, θ, strategy, integrand = l, param_estim =false, default_p = nothing)
                        l = @RuntimeGeneratedFunction(l)
                        push!(lb_, l)
                    end
                end
                for u_ in ub
                    if u_ isa Number
                        push!(ub_, u_)
                    else
                        u_ = NeuralPDE.build_symbolic_loss_function(nothing, indvars,depvars,dict_indvars,dict_depvars, phi, derivative, nothing, chain, θ, strategy, integrand = u_, param_estim =false, default_p = nothing)
                        u_ = @RuntimeGeneratedFunction(u_)
                        push!(ub_, u_)
                    end
                end

                integrand_func = @RuntimeGeneratedFunction(integrand)
                ex.args = [:($integral), :u, :cord, :phi, integrating_var_id, integrand_func, lb_, ub_,  :($θ)]
                break
            end
        else
            ex.args[i] = _transform_expression(ex.args[i],indvars,depvars,dict_indvars,dict_depvars,chain,eltypeθ,strategy,phi,derivative,integral,initθ)
        end
    end
    return ex
end

"""
Parse ModelingToolkit equation form to the inner representation.

Example:

1)  1-D ODE: Dt(u(t)) ~ t +1

    Take expressions in the form: 'Equation(derivative(u(t), t), t + 1)' to 'derivative(phi, u_d, [t], [[ε]], 1, θ) - (t + 1)'

2)  2-D PDE: Dxx(u(x,y)) + Dyy(u(x,y)) ~ -sin(pi*x)*sin(pi*y)

    Take expressions in the form:
     Equation(derivative(derivative(u(x, y), x), x) + derivative(derivative(u(x, y), y), y), -(sin(πx)) * sin(πy))
    to
     (derivative(phi,u, [x, y], [[ε,0],[ε,0]], 2, θ) + derivative(phi, u, [x, y], [[0,ε],[0,ε]], 2, θ)) - -(sin(πx)) * sin(πy)

3)  System of PDEs: [Dx(u1(x,y)) + 4*Dy(u2(x,y)) ~ 0,
                    Dx(u2(x,y)) + 9*Dy(u1(x,y)) ~ 0]

    Take expressions in the form:
    2-element Array{Equation,1}:
        Equation(derivative(u1(x, y), x) + 4 * derivative(u2(x, y), y), ModelingToolkit.Constant(0))
        Equation(derivative(u2(x, y), x) + 9 * derivative(u1(x, y), y), ModelingToolkit.Constant(0))
    to
      [(derivative(phi1, u1, [x, y], [[ε,0]], 1, θ1) + 4 * derivative(phi2, u, [x, y], [[0,ε]], 1, θ2)) - 0,
       (derivative(phi2, u2, [x, y], [[ε,0]], 1, θ2) + 9 * derivative(phi1, u, [x, y], [[0,ε]], 1, θ1)) - 0]
"""

function build_symbolic_equation(eq,_indvars,_depvars,chain,eltypeθ,strategy,phi,derivative,initθ)
    depvars,indvars,dict_indvars,dict_depvars = get_vars(_indvars, _depvars)
    parse_equation(eq,indvars,depvars,dict_indvars,dict_depvars,chain,eltypeθ,strategy,phi,derivative,integral,initθ)
end


function parse_equation(eq,indvars,depvars,dict_indvars,dict_depvars,chain,eltypeθ,strategy,phi,derivative,integral,initθ)
    eq_lhs = isequal(expand_derivatives(eq.lhs), 0) ? eq.lhs : expand_derivatives(eq.lhs)
    eq_rhs = isequal(expand_derivatives(eq.rhs), 0) ? eq.rhs : expand_derivatives(eq.rhs)
<<<<<<< HEAD
    left_expr = transform_expression(toexpr(eq_lhs),indvars,depvars,dict_indvars,dict_depvars,chain,eltypeθ,strategy,phi,derivative,integral,initθ)
    right_expr = transform_expression(toexpr(eq_rhs),indvars,depvars,dict_indvars,dict_depvars,chain,eltypeθ,strategy,phi,derivative,integral,initθ)
    left_expr = Broadcast.__dot__(left_expr)
    right_expr = Broadcast.__dot__(right_expr)
=======

    left_expr = transform_expression(toexpr(eq_lhs),dict_indvars,dict_depvars,chain,eltypeθ,strategy)
    right_expr = transform_expression(toexpr(eq_rhs),dict_indvars,dict_depvars,chain,eltypeθ,strategy)
    left_expr = _dot_(left_expr)
    right_expr = _dot_(right_expr)
>>>>>>> 386b8f00
    loss_func = :($left_expr .- $right_expr)
end

"""
Build a loss function for a PDE or a boundary condition

# Examples: System of PDEs:

Take expressions in the form:

[Dx(u1(x,y)) + 4*Dy(u2(x,y)) ~ 0,
 Dx(u2(x,y)) + 9*Dy(u1(x,y)) ~ 0]

to

:((cord, θ, phi, derivative, u)->begin
          #= ... =#
          #= ... =#
          begin
              (θ1, θ2) = (θ[1:33], θ"[34:66])
              (phi1, phi2) = (phi[1], phi[2])
              let (x, y) = (cord[1], cord[2])
                  [(+)(derivative(phi1, u, [x, y], [[ε, 0.0]], 1, θ1), (*)(4, derivative(phi2, u, [x, y], [[0.0, ε]], 1, θ2))) - 0,
                   (+)(derivative(phi2, u, [x, y], [[ε, 0.0]], 1, θ2), (*)(9, derivative(phi1, u, [x, y], [[0.0, ε]], 1, θ1))) - 0]
              end
          end
      end)
"""
function build_symbolic_loss_function(eqs,_indvars,_depvars,
                                      phi, derivative,integral,chain,initθ,strategy;
                                      bc_indvars=nothing,
                                      eq_params = SciMLBase.NullParameters(),
                                      param_estim = false,
                                      default_p=nothing,
                                      integrand=nothing)
    # dictionaries: variable -> unique number
    depvars,indvars,dict_indvars,dict_depvars = get_vars(_indvars, _depvars)
    bc_indvars = bc_indvars==nothing ? indvars : bc_indvars
    return build_symbolic_loss_function(eqs,indvars,depvars,
                                        dict_indvars,dict_depvars,
                                        phi,derivative,integral,chain,initθ,strategy;
                                        bc_indvars = bc_indvars,
                                        eq_params = eq_params,
                                        param_estim = param_estim,
                                        default_p=default_p,
                                        integrand=integrand)
end

function get_indvars_ex(bc_indvars)
    i_=1
    indvars_ex = map(bc_indvars) do u
        if u isa Symbol
             ex = :($:cord[[$i_],:])
             i_+=1
             ex
        else
           :(fill($u,size($:cord[[1],:])))
        end
    end
    indvars_ex
end

function build_symbolic_loss_function(eqs,indvars,depvars,
                                      dict_indvars,dict_depvars,
                                      phi,derivative,integral,chain,initθ,strategy;
                                      eq_params = SciMLBase.NullParameters(),
                                      param_estim = param_estim,
                                      default_p=default_p,
                                      bc_indvars = indvars,
                                      integrand=nothing
                                      )
    if chain isa AbstractArray
        eltypeθ = eltype(initθ[1])
    else
        eltypeθ = eltype(initθ)
    end
    if integrand isa Nothing
        loss_function = parse_equation(eqs,indvars,depvars,dict_indvars,dict_depvars,chain,eltypeθ,strategy,phi,derivative,integral,initθ)
    else
        loss_function = integrand
    end
    vars = :(cord, $θ, phi, derivative, integral,u,p)
    ex = Expr(:block)
    if typeof(chain) <: AbstractVector
        θ_nums = Symbol[]
        phi_nums = Symbol[]
        for v in depvars
            num = dict_depvars[v]
            push!(θ_nums,:($(Symbol(:($θ),num))))
            push!(phi_nums,:($(Symbol(:phi,num))))
        end

        expr_θ = Expr[]
        expr_phi = Expr[]

        acum =  [0;accumulate(+, length.(initθ))]
        sep = [acum[i]+1 : acum[i+1] for i in 1:length(acum)-1]

        for i in eachindex(depvars)
            push!(expr_θ, :($θ[$(sep[i])]))
            push!(expr_phi, :(phi[$i]))
        end

        vars_θ = Expr(:(=), build_expr(:tuple, θ_nums), build_expr(:tuple, expr_θ))
        push!(ex.args,  vars_θ)

        vars_phi = Expr(:(=), build_expr(:tuple, phi_nums), build_expr(:tuple, expr_phi))
        push!(ex.args,  vars_phi)
    end
    #Add an expression for parameter symbols
    if param_estim == true && eq_params != SciMLBase.NullParameters()
        param_len = length(eq_params)
        last_indx =  [0;accumulate(+, length.(initθ))][end]
        params_symbols = Symbol[]
        expr_params = Expr[]
        for (i , eq_param) in enumerate(eq_params)
            push!(expr_params, :($θ[$(i+last_indx:i+last_indx)]))
            push!(params_symbols, Symbol(:($eq_param)))
        end
        params_eq = Expr(:(=), build_expr(:tuple, params_symbols), build_expr(:tuple, expr_params))
        push!(ex.args,  params_eq)
    end

    if eq_params != SciMLBase.NullParameters() && param_estim == false
        params_symbols = Symbol[]
        expr_params = Expr[]
        for (i , eq_param) in enumerate(eq_params)
            push!(expr_params, :(ArrayInterface.allowed_getindex(p,$i:$i)))
            push!(params_symbols, Symbol(:($eq_param)))
        end
        params_eq = Expr(:(=), build_expr(:tuple, params_symbols), build_expr(:tuple, expr_params))
        push!(ex.args,  params_eq)
    end

    if strategy isa QuadratureTraining

        indvars_ex = get_indvars_ex(bc_indvars)

        left_arg_pairs, right_arg_pairs = indvars,indvars_ex
        vcat_expr =  :(cord = vcat($(indvars...)))
        vcat_expr_loss_functions = Expr(:block,vcat_expr,loss_function) #TODO rename
        vars_eq = Expr(:(=), build_expr(:tuple, left_arg_pairs), build_expr(:tuple, right_arg_pairs))

    else
        indvars_ex = [:($:cord[[$i],:]) for (i, u) ∈ enumerate(indvars)]
        left_arg_pairs, right_arg_pairs = indvars,indvars_ex
        vars_eq = Expr(:(=), build_expr(:tuple, left_arg_pairs), build_expr(:tuple, right_arg_pairs))
        vcat_expr_loss_functions = loss_function #TODO rename
    end

    let_ex = Expr(:let, vars_eq, vcat_expr_loss_functions)
    push!(ex.args,  let_ex)

    expr_loss_function = :(($vars) -> begin $ex end)
end

function build_loss_function(eqs,_indvars,_depvars,phi,derivative,integral,
                             chain,initθ,strategy;
                             bc_indvars=nothing,
                             eq_params=SciMLBase.NullParameters(),
                             param_estim=false,
                             default_p=nothing)
    # dictionaries: variable -> unique number
    depvars,indvars,dict_indvars,dict_depvars = get_vars(_indvars, _depvars)
    bc_indvars = bc_indvars==nothing ? indvars : bc_indvars
    return build_loss_function(eqs,indvars,depvars,
                               dict_indvars,dict_depvars,
                               phi,derivative,integral,chain,initθ,strategy;
                               bc_indvars = bc_indvars,
                               eq_params=eq_params,
                               param_estim=param_estim,
                               default_p=default_p)
end

function build_loss_function(eqs,indvars,depvars,
                             dict_indvars,dict_depvars,
                             phi,derivative,integral,chain,initθ,strategy;
                             bc_indvars = indvars,
                             eq_params=SciMLBase.NullParameters(),
                             param_estim=false,
                             default_p=nothing)
     expr_loss_function = build_symbolic_loss_function(eqs,indvars,depvars,
                                                       dict_indvars,dict_depvars,
                                                       phi,derivative,integral,chain,initθ,strategy;
                                                       bc_indvars = bc_indvars,eq_params = eq_params,
                                                       param_estim=param_estim,default_p=default_p)
    u = get_u()
    _loss_function = @RuntimeGeneratedFunction(expr_loss_function)
    loss_function = (cord, θ) -> begin
        _loss_function(cord, θ, phi, derivative, integral, u, default_p)
    end
    return loss_function
end

function get_vars(indvars_, depvars_)
    depvars = ModelingToolkit.getname.(depvars_)
    indvars = ModelingToolkit.getname.(indvars_)
    dict_indvars = get_dict_vars(indvars)
    dict_depvars = get_dict_vars(depvars)
    return depvars,indvars,dict_indvars,dict_depvars
end

function get_variables(eqs,_indvars::Array,_depvars::Array)
    depvars,indvars,dict_indvars,dict_depvars = get_vars(_indvars, _depvars)
    return get_variables(eqs,dict_indvars,dict_depvars)
end

function get_variables(eqs,dict_indvars,dict_depvars)
    bc_args = get_argument(eqs,dict_indvars,dict_depvars)
    return map(barg -> filter(x -> x isa Symbol, barg), bc_args)
end

function get_number(eqs,dict_indvars,dict_depvars)
    bc_args = get_argument(eqs,dict_indvars,dict_depvars)
    return map(barg -> filter(x -> x isa Number, barg), bc_args)
end

function find_thing_in_expr(ex::Expr, thing; ans = Expr[])
    for e in ex.args
        if e isa Expr
            if thing in e.args
                push!(ans,e)
            end
            find_thing_in_expr(e,thing; ans=ans)
        end
    end
    return collect(Set(ans))
end

# Get arguments from boundary condition functions
function get_argument(eqs,_indvars::Array,_depvars::Array)
    depvars,indvars,dict_indvars,dict_depvars = get_vars(_indvars, _depvars)
    get_argument(eqs,dict_indvars,dict_depvars)
end
function get_argument(eqs,dict_indvars,dict_depvars)
    exprs = toexpr.(eqs)
    vars = map(exprs) do expr
        _vars =  map(depvar -> find_thing_in_expr(expr,  depvar), collect(keys(dict_depvars)))
        f_vars = filter(x -> !isempty(x), _vars)
        map(x -> first(x), f_vars)
    end
    args_ = map(vars) do _vars
        map(var -> var.args[2:end] , _vars)
    end
    return first.(args_) #TODO for all arguments
end

function generate_training_sets(domains,dx,eqs,bcs,eltypeθ,_indvars::Array,_depvars::Array)
    depvars,indvars,dict_indvars,dict_depvars = get_vars(_indvars, _depvars)
    return generate_training_sets(domains,dx,eqs,bcs,eltypeθ,dict_indvars,dict_depvars)
end
# Generate training set in the domain and on the boundary
function generate_training_sets(domains,dx,eqs,bcs,eltypeθ,dict_indvars::Dict,dict_depvars::Dict)
    if dx isa Array
        dxs = dx
    else
        dxs = fill(dx,length(domains))
    end

    spans = [infimum(d.domain):dx:supremum(d.domain) for (d,dx) in zip(domains,dxs)]
    dict_var_span = Dict([Symbol(d.variables) => infimum(d.domain):dx:supremum(d.domain) for (d,dx) in zip(domains,dxs)])

    bound_args = get_argument(bcs,dict_indvars,dict_depvars)
    bound_vars = get_variables(bcs,dict_indvars,dict_depvars)

    dif = [eltypeθ[] for i=1:size(domains)[1]]
    for _args in bound_args
        for (i,x) in enumerate(_args)
            if x isa Number
                push!(dif[i],x)
            end
        end
    end
    cord_train_set = collect.(spans)
    bc_data = map(zip(dif,cord_train_set)) do (d,c)
        setdiff(c, d)
    end

    dict_var_span_ = Dict([Symbol(d.variables) => bc for (d,bc) in zip(domains,bc_data)])

    bcs_train_sets = map(bound_args) do bt
        span = map(b -> get(dict_var_span, b, b), bt)
        _set = adapt(eltypeθ,hcat(vec(map(points -> collect(points), Iterators.product(span...)))...))
    end

    pde_vars = get_variables(eqs,dict_indvars,dict_depvars)
    pde_args = get_argument(eqs,dict_indvars,dict_depvars)

    pde_train_set = adapt(eltypeθ, hcat(vec(map(points -> collect(points), Iterators.product(bc_data...)))...))

    pde_train_sets = map(pde_args) do bt
        span = map(b -> get(dict_var_span_, b, b), bt)
        _set = adapt(eltypeθ,hcat(vec(map(points -> collect(points), Iterators.product(span...)))...))
    end
    [pde_train_sets,bcs_train_sets]
end

function get_bounds(domains,eqs,bcs,eltypeθ,_indvars::Array,_depvars::Array,strategy)
    depvars,indvars,dict_indvars,dict_depvars = get_vars(_indvars, _depvars)
    return get_bounds(domains,eqs,bcs,eltypeθ,dict_indvars,dict_depvars,strategy)
end

function get_bounds(domains,eqs,bcs,eltypeθ,_indvars::Array,_depvars::Array,strategy::QuadratureTraining)
    depvars,indvars,dict_indvars,dict_depvars = get_vars(_indvars, _depvars)
    return get_bounds(domains,eqs,bcs,eltypeθ,dict_indvars,dict_depvars,strategy)
end

function get_bounds(domains,eqs,bcs,eltypeθ,dict_indvars,dict_depvars,strategy::QuadratureTraining)
    dict_lower_bound = Dict([Symbol(d.variables) => infimum(d.domain) for d in domains])
    dict_upper_bound = Dict([Symbol(d.variables) => supremum(d.domain) for d in domains])

    pde_args = get_argument(eqs,dict_indvars,dict_depvars)

    pde_lower_bounds= map(pde_args) do pd
        span = map(p -> get(dict_lower_bound, p, p), pd)
        map(s -> adapt(eltypeθ,s) + cbrt(eps(eltypeθ)), span)
    end
    pde_upper_bounds= map(pde_args) do pd
        span = map(p -> get(dict_upper_bound, p, p), pd)
        map(s -> adapt(eltypeθ,s) - cbrt(eps(eltypeθ)), span)
    end
    pde_bounds= [pde_lower_bounds,pde_upper_bounds]

    bound_vars = get_variables(bcs,dict_indvars,dict_depvars)

    bcs_lower_bounds = map(bound_vars) do bt
        map(b -> dict_lower_bound[b], bt)
    end
    bcs_upper_bounds = map(bound_vars) do bt
        map(b -> dict_upper_bound[b], bt)
    end
    bcs_bounds= [bcs_lower_bounds,bcs_upper_bounds]

    [pde_bounds, bcs_bounds]
end

function get_bounds(domains,eqs,bcs,eltypeθ,dict_indvars,dict_depvars,strategy)
    dx = 1 / strategy.points
    dict_span = Dict([Symbol(d.variables) => [infimum(d.domain)+dx, supremum(d.domain)-dx] for d in domains])
    # pde_bounds = [[infimum(d.domain),supremum(d.domain)] for d in domains]
    pde_args = get_argument(eqs,dict_indvars,dict_depvars)

    pde_bounds= map(pde_args) do pd
        span = map(p -> get(dict_span, p, p), pd)
        map(s -> adapt(eltypeθ,s), span)
    end

    bound_args = get_argument(bcs,dict_indvars,dict_depvars)
    dict_span = Dict([Symbol(d.variables) => [infimum(d.domain), supremum(d.domain)] for d in domains])

    bcs_bounds= map(bound_args) do bt
        span = map(b -> get(dict_span, b, b), bt)
        map(s -> adapt(eltypeθ,s), span)
    end
    [pde_bounds,bcs_bounds]
end

function get_phi(chain,parameterless_type_θ)
    # The phi trial solution
    if chain isa FastChain
        phi = (x,θ) -> chain(adapt(parameterless_type_θ,x),θ)
    else
        _,re  = Flux.destructure(chain)
        phi = (x,θ) -> re(θ)(adapt(parameterless_type_θ,x))
    end
    phi
end

function get_u()
    u = (cord, θ, phi)-> phi(cord, θ)
end


# the method to calculate the derivative
function get_numeric_derivative()
    derivative =
        (phi,u,x,εs,order,θ) ->
        begin
            _epsilon = one(eltype(θ)) / (2*cbrt(eps(eltype(θ))))
            ε = εs[order]
            ε = adapt(DiffEqBase.parameterless_type(θ),ε)
            x = adapt(DiffEqBase.parameterless_type(θ),x)
            if order > 1
                return (derivative(phi,u,x .+ ε,εs,order-1,θ)
                      .- derivative(phi,u,x .- ε,εs,order-1,θ)) .* _epsilon
            else
                return (u(x .+ ε,θ,phi) .- u(x .- ε,θ,phi)) .* _epsilon
            end
        end
end

<<<<<<< HEAD
function get_numeric_integral(strategy, _indvars, _depvars, chain, derivative)
    depvars,indvars,dict_indvars,dict_depvars = get_vars(_indvars, _depvars)
    integral =
        (u, cord, phi, integrating_var_id, integrand_func, lb, ub, θ ;strategy=strategy, indvars=indvars, depvars=depvars, dict_indvars=dict_indvars, dict_depvars=dict_depvars)->
            begin
                flat_θ = if (typeof(chain) <: AbstractVector) reduce(vcat,θ) else θ end
                function integration_(cord, lb, ub, flat_θ)
                    cord_ = cord
                    function integrand_(x , p)
                        @Zygote.ignore @views(cord_[integrating_var_id]) .= x
                        return integrand_func(cord_, p, phi, derivative, nothing, u, nothing)
                    end
                    prob_ = QuadratureProblem(integrand_,lb, ub ,flat_θ)
                    sol = solve(prob_,CubatureJLh(),reltol=1e-3,abstol=1e-3)[1]
                    return sol
                end
                integration_arr = reshape([], 1, 0)

                lb_ = zeros(size(lb)[1], size(cord)[2])
                ub_ = zeros(size(ub)[1], size(cord)[2])
                for (i, l) in enumerate(lb)
                    if l isa Number
                        @Zygote.ignore lb_[i, :] = fill(l, 1, size(cord)[2])
                    else
                        @Zygote.ignore lb_[i, :] = l(cord , flat_θ, phi, derivative, nothing, u, nothing)
                    end
                end
                for (i, u_) in enumerate(ub)
                    if u_ isa Number
                        @Zygote.ignore ub_[i, :] = fill(u_, 1, size(cord)[2])
                    else
                        @Zygote.ignore ub_[i, :] = u_(cord , flat_θ, phi, derivative, nothing, u, nothing)
                    end
                end

                for i in 1:size(cord)[2]
                    ub__ = @Zygote.ignore getindex(ub_, :,  i)
                    lb__ = @Zygote.ignore getindex(lb_, :,  i)
                    integration_arr = hcat(integration_arr ,integration_(cord[:, i], lb__, ub__, flat_θ))
                end
                return integration_arr
            end
end

derivative = get_numeric_derivative()


# Base.Broadcast.broadcasted(::typeof(get_numeric_derivative()), phi,u,x,εs,order,θ) = get_numeric_derivative()(phi,u,x,εs,order,θ)

=======
>>>>>>> 386b8f00
function get_loss_function(loss_function, train_set, eltypeθ,parameterless_type_θ, strategy::GridTraining;τ=nothing)
    loss = (θ) -> mean(abs2,loss_function(train_set, θ))
end

@nograd function generate_random_points(points, bound, eltypeθ)
    function f(b)
      if b isa Number
           fill(eltypeθ(b),(1,points))
       else
           lb, ub =  b[1], b[2]
           lb .+ (ub .- lb) .* rand(eltypeθ,1,points)
       end
    end
    vcat(f.(bound)...)
end

function get_loss_function(loss_function, bound, eltypeθ, parameterless_type_θ, strategy::StochasticTraining;τ=nothing)
    points = strategy.points

    loss = (θ) -> begin
        sets = generate_random_points(points, bound,eltypeθ)
        sets_ = adapt(parameterless_type_θ,sets)
        mean(abs2,loss_function(sets_, θ))
    end
    return loss
end

@nograd function generate_quasi_random_points(points, bound, eltypeθ, sampling_alg)
    function f(b)
      if b isa Number
           fill(eltypeθ(b),(1,points))
       else
           lb, ub =  eltypeθ[b[1]], [b[2]]
           QuasiMonteCarlo.sample(points,lb,ub,sampling_alg)
       end
    end
    vcat(f.(bound)...)
end

function generate_quasi_random_points_batch(points, bound, eltypeθ, sampling_alg,minibatch)
    map(bound) do b
        if !(b isa Number)
            lb, ub =  [b[1]], [b[2]]
            set_ = QuasiMonteCarlo.generate_design_matrices(points,lb,ub,sampling_alg,minibatch)
            set = map(s -> adapt(eltypeθ,s), set_)
        else
            set = fill(eltypeθ(b),(1,points))
        end
    end
end

function get_loss_function(loss_function, bound, eltypeθ,parameterless_type_θ,strategy::QuasiRandomTraining;τ=nothing)
    sampling_alg = strategy.sampling_alg
    points = strategy.points
    resampling = strategy.resampling
    minibatch = strategy.minibatch

    point_batch = nothing
    point_batch = if resampling == false
        generate_quasi_random_points_batch(points, bound,eltypeθ,sampling_alg,minibatch)
    end
    loss =
        if resampling == true
            θ -> begin
                sets = generate_quasi_random_points(points, bound, eltypeθ, sampling_alg)
                sets_ = adapt(parameterless_type_θ,sets)
                mean(abs2,loss_function(sets_, θ))
            end
        else
            θ -> begin
                sets =  [point_batch[i] isa Array{eltypeθ,2} ?
                         point_batch[i] : point_batch[i][rand(1:minibatch)]
                                            for i in 1:length(point_batch)] #TODO
                sets_ = vcat(sets...)
                sets__ = adapt(parameterless_type_θ,sets_)
                mean(abs2,loss_function(sets__, θ))
            end
        end
    return loss
end

function get_loss_function(loss_function, lb,ub ,eltypeθ, parameterless_type_θ,strategy::QuadratureTraining;τ=nothing)

    if length(lb) == 0
        loss = (θ) -> mean(abs2,loss_function(rand(eltypeθ,1,10), θ))
        return loss
    end
    area = eltypeθ(prod(abs.(ub .-lb)))
    f_ = (lb,ub,loss_,θ) -> begin
        # last_x = 1
        function _loss(x,θ)
            # last_x = x
            # mean(abs2,loss_(x,θ), dims=2)
            # size_x = fill(size(x)[2],(1,1))
            x = adapt(parameterless_type_θ,x)
            sum(abs2,loss_(x,θ), dims=2) #./ size_x
        end
        prob = QuadratureProblem(_loss,lb,ub,θ,batch = strategy.batch,nout=1)
        solve(prob,
              strategy.quadrature_alg,
              reltol = strategy.reltol,
              abstol = strategy.abstol,
              maxiters = strategy.maxiters)[1]
    end
    loss = (θ) -> 1/area* f_(lb,ub,loss_function,θ)
    return loss
end


function SciMLBase.symbolic_discretize(pde_system::PDESystem, discretization::PhysicsInformedNN)
    eqs = pde_system.eqs
    bcs = pde_system.bcs

    domains = pde_system.domain
    eq_params = pde_system.ps
    defaults = pde_system.defaults
    default_p = eq_params == SciMLBase.NullParameters() ? nothing : [defaults[ep] for ep in eq_params]

    param_estim = discretization.param_estim
    additional_loss = discretization.additional_loss

    # dimensionality of equation
    dim = length(domains)
    depvars,indvars,dict_indvars,dict_depvars = get_vars(pde_system.indvars, pde_system.depvars)

    chain = discretization.chain
    initθ = discretization.init_params
    flat_initθ = if (typeof(chain) <: AbstractVector) reduce(vcat,initθ) else initθ end
    eltypeθ = eltype(flat_initθ)
    parameterless_type_θ =  DiffEqBase.parameterless_type(flat_initθ)
    phi = discretization.phi
    derivative = discretization.derivative
    strategy = discretization.strategy
    integral = get_numeric_integral(strategy, pde_system.indvars, pde_system.depvars, chain, derivative)
    if !(eqs isa Array)
        eqs = [eqs]
    end
    symbolic_pde_loss_functions = [build_symbolic_loss_function(eq,indvars,depvars,
                                                                dict_indvars,dict_depvars,
                                                                phi, derivative,integral,chain,initθ,strategy,
                                                                eq_params=eq_params,
                                                                param_estim=param_estim,
                                                                default_p=default_p)
                                                                for eq in eqs]

    bc_indvars = if strategy isa QuadratureTraining
         get_argument(bcs,dict_indvars,dict_depvars)
    else
         get_variables(bcs,dict_indvars,dict_depvars)
    end
    symbolic_bc_loss_functions = [build_symbolic_loss_function(bc,indvars,depvars,
                                                               dict_indvars,dict_depvars,
                                                               phi, derivative,integral,chain,initθ,strategy;
                                                               eq_params=eq_params,
                                                               param_estim=param_estim,
                                                               default_p=default_p,
                                                               bc_indvars = bc_indvar)
                                                               for (bc,bc_indvar) in zip(bcs,bc_indvars)]
    symbolic_pde_loss_functions,symbolic_bc_loss_functions
end

# Convert a PDE problem into an OptimizationProblem
function SciMLBase.discretize(pde_system::PDESystem, discretization::PhysicsInformedNN)
    eqs = pde_system.eqs
    bcs = pde_system.bcs

    domains = pde_system.domain
    eq_params = pde_system.ps
    defaults = pde_system.defaults
    default_p = eq_params == SciMLBase.NullParameters() ? nothing : [defaults[ep] for ep in eq_params]

    param_estim = discretization.param_estim
    additional_loss = discretization.additional_loss

    # dimensionality of equation
    dim = length(domains)

    #TODO fix it in MTK 6.0.0+v: ModelingToolkit.get_ivs(pde_system)
    depvars,indvars,dict_indvars,dict_depvars = get_vars(pde_system.ivs,
                                                         pde_system.dvs)

    chain = discretization.chain
    initθ = discretization.init_params
    flat_initθ = if (typeof(chain) <: AbstractVector) reduce(vcat,initθ) else  initθ end
    eltypeθ = eltype(flat_initθ)
    parameterless_type_θ =  DiffEqBase.parameterless_type(flat_initθ)

    flat_initθ = if param_estim == false flat_initθ else vcat(flat_initθ, adapt(typeof(flat_initθ),default_p)) end
    phi = discretization.phi
    derivative = discretization.derivative
    strategy = discretization.strategy
    integral = get_numeric_integral(strategy, pde_system.indvars, pde_system.depvars, chain, derivative)
    if !(eqs isa Array)
        eqs = [eqs]
    end
    _pde_loss_functions = [build_loss_function(eq,indvars,depvars,
                                               dict_indvars,dict_depvars,
                                               phi, derivative,integral,chain,initθ,strategy;
                                               eq_params=eq_params,
                                               param_estim=param_estim,
                                               default_p=default_p) for eq in eqs]
    bc_indvars = if strategy isa QuadratureTraining
         get_argument(bcs,dict_indvars,dict_depvars)
    else
         get_variables(bcs,dict_indvars,dict_depvars)
    end

    _bc_loss_functions = [build_loss_function(bc,indvars,depvars,
                                              dict_indvars,dict_depvars,
                                              phi,derivative,integral,chain,initθ,strategy;
                                              eq_params=eq_params,
                                              param_estim=param_estim,
                                              default_p=default_p,
                                              bc_indvars = bc_indvar) for (bc,bc_indvar) in zip(bcs,bc_indvars)]

    pde_loss_functions, bc_loss_functions =
    if strategy isa GridTraining
        dx = strategy.dx

        train_sets = generate_training_sets(domains,dx,eqs,bcs,eltypeθ,
                                            dict_indvars,dict_depvars)

        # the points in the domain and on the boundary
        pde_train_sets, bcs_train_sets = train_sets
        pde_train_sets = adapt.(parameterless_type_θ,pde_train_sets)
        bcs_train_sets =  adapt.(parameterless_type_θ,bcs_train_sets)
        pde_loss_functions = [get_loss_function(_loss,_set,eltypeθ,parameterless_type_θ,strategy)
                                                for (_loss,_set) in zip(_pde_loss_functions,pde_train_sets)]

        bc_loss_functions =  [get_loss_function(_loss,_set,eltypeθ,parameterless_type_θ,strategy)
                                                for (_loss,_set) in zip(_bc_loss_functions, bcs_train_sets)]
        (pde_loss_functions, bc_loss_functions)
    elseif strategy isa StochasticTraining
          bounds = get_bounds(domains,eqs,bcs,eltypeθ,dict_indvars,dict_depvars,strategy)
          pde_bounds, bcs_bounds = bounds

          pde_loss_functions = [get_loss_function(_loss,bound,eltypeθ,parameterless_type_θ,strategy)
                                                  for (_loss,bound) in zip(_pde_loss_functions, pde_bounds)]

          strategy_ = StochasticTraining(strategy.bcs_points)
          bc_loss_functions = [get_loss_function(_loss,bound,eltypeθ,parameterless_type_θ,strategy_)
                                                 for (_loss,bound) in zip(_bc_loss_functions, bcs_bounds)]
          (pde_loss_functions, bc_loss_functions)
    elseif strategy isa QuasiRandomTraining
         bounds = get_bounds(domains,eqs,bcs,eltypeθ,dict_indvars,dict_depvars,strategy)
         pde_bounds, bcs_bounds = bounds

         pde_loss_functions = [get_loss_function(_loss,bound,eltypeθ,parameterless_type_θ,strategy)
                                                 for (_loss,bound) in zip(_pde_loss_functions, pde_bounds)]

         strategy_ = QuasiRandomTraining(strategy.bcs_points;
                                         sampling_alg = strategy.sampling_alg,
                                         resampling = strategy.resampling,
                                         minibatch = strategy.minibatch)
         bc_loss_functions = [get_loss_function(_loss,bound,eltypeθ,parameterless_type_θ,strategy_)
                                                for (_loss,bound) in zip(_bc_loss_functions, bcs_bounds)]
         (pde_loss_functions, bc_loss_functions)
    elseif strategy isa QuadratureTraining
        bounds = get_bounds(domains,eqs,bcs,eltypeθ,dict_indvars,dict_depvars,strategy)
        pde_bounds, bcs_bounds = bounds

        lbs,ubs = pde_bounds
        pde_loss_functions = [get_loss_function(_loss,lb,ub,eltypeθ,parameterless_type_θ,strategy)
                                                for (_loss,lb,ub) in zip(_pde_loss_functions, lbs,ubs )]
        lbs,ubs = bcs_bounds
        bc_loss_functions = [get_loss_function(_loss,lb,ub,eltypeθ,parameterless_type_θ,strategy)
                                               for (_loss,lb,ub) in zip(_bc_loss_functions, lbs,ubs)]

        (pde_loss_functions, bc_loss_functions)
    end

    pde_loss_function = θ -> sum(map(l->l(θ) ,pde_loss_functions))
    bcs_loss_function = θ -> sum(map(l->l(θ) ,bc_loss_functions))
    loss_function = θ -> pde_loss_function(θ) + bcs_loss_function(θ)

    function loss_function_(θ,p)
        if additional_loss isa Nothing
            return loss_function(θ)
        else
            function _additional_loss(phi,θ)
                (θ_,p_) = if (param_estim == true)
                    θ[1:end - length(default_p)], θ[(end - length(default_p) + 1):end]
                else
                    θ, nothing
                end
                return additional_loss(phi,θ,p_)
            end
            return loss_function(θ) + _additional_loss(phi,θ)
        end
    end

    f = OptimizationFunction(loss_function_, GalacticOptim.AutoZygote())
    GalacticOptim.OptimizationProblem(f, flat_initθ)
end<|MERGE_RESOLUTION|>--- conflicted
+++ resolved
@@ -245,29 +245,17 @@
 function _transform_expression(ex,indvars,depvars,dict_indvars,dict_depvars,chain,eltypeθ,strategy,phi,derivative_,integral,initθ;is_integral=false)
     _args = ex.args
     for (i,e) in enumerate(_args)
-<<<<<<< HEAD
-        if e isa Function && !(e isa ModelingToolkit.Differential || e isa Symbolics.Integral)
-            ex.args[i] = Symbol(e)
-        end
-=======
->>>>>>> 386b8f00
         if !(e isa Expr)
             if e in keys(dict_depvars)
                 depvar = _args[1]
                 num_depvar = dict_depvars[depvar]
                 indvars = _args[2:end]
                 cord = :cord
-                var_ = is_integral ? :(u) : :($u)
+                var_ = is_integral ? :(u) : :($(Expr(:$, :u)))
                 ex.args = if !(typeof(chain) <: AbstractVector)
-<<<<<<< HEAD
                     [var_, cord, :($θ), :phi]
                 else
                     [var_, cord, Symbol(:($θ),num_depvar), Symbol(:phi,num_depvar)]
-=======
-                    [:($(Expr(:$, :u))), cord, :($θ), :phi]
-                else
-                    [:($(Expr(:$, :u))), cord, Symbol(:($θ),num_depvar), Symbol(:phi,num_depvar)]
->>>>>>> 386b8f00
                 end
                 break
             elseif e isa ModelingToolkit.Differential
@@ -282,13 +270,12 @@
                 num_depvar = dict_depvars[depvar]
                 indvars = _args[2:end]
                 cord = :cord
-                var_ = is_integral ? :(derivative) : :($derivative)
+                var_ = is_integral ? :(derivative) : :($(Expr(:$, :derivative)))
                 dim_l = length(indvars)
                 εs = [get_ε(dim_l,d,eltypeθ) for d in 1:dim_l]
                 undv = [dict_indvars[d_p] for d_p  in derivative_variables]
                 εs_dnv = [εs[d] for d in undv]
                 ex.args = if !(typeof(chain) <: AbstractVector)
-<<<<<<< HEAD
                     [var_, :phi, :u, cord, εs_dnv, order, :($θ)]
                 else
                     [var_, Symbol(:phi,num_depvar), :u, cord, εs_dnv, order, Symbol(:($θ),num_depvar)]
@@ -301,11 +288,6 @@
                 else
                     integrating_variable = toexpr(_args[1].x)
                     integrating_var_id = [dict_indvars[integrating_variable]]
-=======
-                    [:($(Expr(:$, :derivative))), :phi, :u, cord, εs_dnv, order, :($θ)]
-                else
-                    [:($(Expr(:$, :derivative))), Symbol(:phi,num_depvar), :u, cord, εs_dnv, order, Symbol(:($θ),num_depvar)]
->>>>>>> 386b8f00
                 end
                 integrand = transform_expression(_args[2],indvars,depvars,dict_indvars,dict_depvars,chain,eltypeθ,strategy,phi,derivative_,integral,initθ; is_integral = true)
                 integrand = build_symbolic_loss_function(nothing, indvars,depvars,dict_indvars,dict_depvars, phi, derivative_, nothing, chain, initθ, strategy, integrand = integrand,eq_params=SciMLBase.NullParameters(), param_estim =false, default_p = nothing)
@@ -335,7 +317,7 @@
                 end
 
                 integrand_func = @RuntimeGeneratedFunction(integrand)
-                ex.args = [:($integral), :u, :cord, :phi, integrating_var_id, integrand_func, lb_, ub_,  :($θ)]
+                ex.args = [:($(Expr(:$, :integral))), :u, :cord, :phi, integrating_var_id, integrand_func, lb_, ub_,  :($θ)]
                 break
             end
         else
@@ -382,18 +364,10 @@
 function parse_equation(eq,indvars,depvars,dict_indvars,dict_depvars,chain,eltypeθ,strategy,phi,derivative,integral,initθ)
     eq_lhs = isequal(expand_derivatives(eq.lhs), 0) ? eq.lhs : expand_derivatives(eq.lhs)
     eq_rhs = isequal(expand_derivatives(eq.rhs), 0) ? eq.rhs : expand_derivatives(eq.rhs)
-<<<<<<< HEAD
-    left_expr = transform_expression(toexpr(eq_lhs),indvars,depvars,dict_indvars,dict_depvars,chain,eltypeθ,strategy,phi,derivative,integral,initθ)
-    right_expr = transform_expression(toexpr(eq_rhs),indvars,depvars,dict_indvars,dict_depvars,chain,eltypeθ,strategy,phi,derivative,integral,initθ)
-    left_expr = Broadcast.__dot__(left_expr)
-    right_expr = Broadcast.__dot__(right_expr)
-=======
-
     left_expr = transform_expression(toexpr(eq_lhs),dict_indvars,dict_depvars,chain,eltypeθ,strategy)
     right_expr = transform_expression(toexpr(eq_rhs),dict_indvars,dict_depvars,chain,eltypeθ,strategy)
     left_expr = _dot_(left_expr)
     right_expr = _dot_(right_expr)
->>>>>>> 386b8f00
     loss_func = :($left_expr .- $right_expr)
 end
 
@@ -785,7 +759,6 @@
         end
 end
 
-<<<<<<< HEAD
 function get_numeric_integral(strategy, _indvars, _depvars, chain, derivative)
     depvars,indvars,dict_indvars,dict_depvars = get_vars(_indvars, _depvars)
     integral =
@@ -830,13 +803,7 @@
             end
 end
 
-derivative = get_numeric_derivative()
-
-
-# Base.Broadcast.broadcasted(::typeof(get_numeric_derivative()), phi,u,x,εs,order,θ) = get_numeric_derivative()(phi,u,x,εs,order,θ)
-
-=======
->>>>>>> 386b8f00
+
 function get_loss_function(loss_function, train_set, eltypeθ,parameterless_type_θ, strategy::GridTraining;τ=nothing)
     loss = (θ) -> mean(abs2,loss_function(train_set, θ))
 end
