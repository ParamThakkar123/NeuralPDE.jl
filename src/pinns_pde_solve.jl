--- conflicted
+++ resolved
@@ -339,21 +339,7 @@
     if autodiff # automatic differentiation (not implemented yet)
         error("automatic differentiation is not implemented yet)")
     else # numerical differentiation
-<<<<<<< HEAD
-        derivative = (_x...) ->
-        begin
-            var_num = _x[1]
-            x = collect(_x[2:end-3])
-            dnv =_x[end-2]
-            order = _x[end-1]
-            θ = _x[end]
-            εs_dnv = [εs[d] for d in dnv]
-            return _derivative(x,θ,order,εs_dnv,var_num)
-        end
-        _derivative = (x,θ,order,εs_dnv,var_num) ->
-=======
         derivative = (u,x,εs,order,θ) ->
->>>>>>> 01614775
         begin
             ε = εs[order]
             if order > 1
@@ -367,12 +353,8 @@
     derivative
 end
 
-<<<<<<< HEAD
-function get_loss_function(loss_function, train_set, domains, phi, derivative, strategy)
-=======
 function get_loss_function(loss_functions, train_sets, phi, derivative, strategy)
-
->>>>>>> 01614775
+  
     # norm coefficient for loss function
     τ = sum(length(train_set) for train_set in train_sets)
 
@@ -411,11 +393,8 @@
         end
 
     elseif strategy isa GridTraining
-<<<<<<< HEAD
-        loss = (θ) -> begin
-            return (1.0f0/τ) *sum(sum(abs2,inner_loss(l,phi,x,θ,derivative)
-                    for x in set) for (l,set) in zip(loss_function,train_set))
-        end
+        f = (loss,train_set,θ) -> sum(abs2,[inner_loss(loss,phi,x,θ,derivative) for x in train_set])
+        loss = (θ) ->  (1.0f0/τ) * sum(f(loss_function,train_set,θ) for (loss_function,train_set) in zip(loss_functions,train_sets))
     elseif strategy isa QuadratureTraining
         lb = [domain.domain.lower for domain in domains]
         ub = [domain.domain.upper  for domain in domains]
@@ -429,10 +408,6 @@
                   maxiters = strategy.maxiters)[1]
         end
         loss = (θ) -> (1.0f0/τ)*sum(f(lb,ub,loss_,θ) for loss_ in loss_function)
-=======
-        f = (loss,train_set,θ) -> sum(abs2,[inner_loss(loss,phi,x,θ,derivative) for x in train_set])
-        loss = (θ) ->  (1.0f0/τ) * sum(f(loss_function,train_set,θ) for (loss_function,train_set) in zip(loss_functions,train_sets))
->>>>>>> 01614775
     end
     return loss
 end
