--- conflicted
+++ resolved
@@ -94,49 +94,8 @@
     iteration
     self_increment::Bool
     multioutput::Bool
-<<<<<<< HEAD
-    kwargs::K
-
-    @add_kwonly function PhysicsInformedNN(chain,
-            strategy;
-            init_params = nothing,
-            phi = nothing,
-            derivative = nothing,
-            param_estim = false,
-            additional_loss = nothing,
-            adaptive_loss = nothing,
-            logger = nothing,
-            log_options = LogOptions(),
-            iteration = nothing,
-            kwargs...)
-        multioutput = chain isa AbstractArray
-        if multioutput
-            !all(i -> i isa Lux.AbstractLuxLayer, chain) &&
-                (chain = Lux.transform.(chain))
-        else
-            !(chain isa Lux.AbstractLuxLayer) &&
-                (chain = adapt(FromFluxAdaptor(false, false), chain))
-        end
-        if phi === nothing
-            if multioutput
-                _phi = Phi.(chain)
-            else
-                _phi = Phi(chain)
-            end
-        else
-            if multioutput
-                all([phi.f[i] isa Lux.AbstractLuxLayer for i in eachindex(phi.f)]) ||
-                    throw(ArgumentError("Only Lux Chains are supported"))
-            else
-                (phi.f isa Lux.AbstractLuxLayer) ||
-                    throw(ArgumentError("Only Lux Chains are supported"))
-            end
-            _phi = phi
-        end
-=======
     kwargs
 end
->>>>>>> 4506f6aa
 
 function PhysicsInformedNN(
         chain, strategy; init_params = nothing, derivative = nothing, param_estim = false,
@@ -191,80 +150,10 @@
   matrix is for dependant variables, remaining columns for independent variables. Needed for
   inverse problem solving.
 """
-<<<<<<< HEAD
-struct BayesianPINN{T, P, PH, DER, PE, AL, ADA, LOG, D, K} <: AbstractPINN
-    chain::Any
-    strategy::T
-    init_params::P
-    phi::PH
-    derivative::DER
-    param_estim::PE
-    additional_loss::AL
-    adaptive_loss::ADA
-    logger::LOG
-    log_options::LogOptions
-    iteration::Vector{Int64}
-    self_increment::Bool
-    multioutput::Bool
-    dataset::D
-    kwargs::K
-
-    @add_kwonly function BayesianPINN(chain,
-            strategy;
-            init_params = nothing,
-            phi = nothing,
-            derivative = nothing,
-            param_estim = false,
-            additional_loss = nothing,
-            adaptive_loss = nothing,
-            logger = nothing,
-            log_options = LogOptions(),
-            iteration = nothing,
-            dataset = nothing,
-            kwargs...)
-        multioutput = chain isa AbstractArray
-        if multioutput
-            !all(i -> i isa Lux.AbstractLuxLayer, chain) &&
-                (chain = Lux.transform.(chain))
-        else
-            !(chain isa Lux.AbstractLuxLayer) &&
-                (chain = adapt(FromFluxAdaptor(false, false), chain))
-        end
-        if phi === nothing
-            if multioutput
-                _phi = Phi.(chain)
-            else
-                _phi = Phi(chain)
-            end
-        else
-            if multioutput
-                all([phi.f[i] isa Lux.AbstractLuxLayer for i in eachindex(phi.f)]) ||
-                    throw(ArgumentError("Only Lux Chains are supported"))
-            else
-                (phi.f isa Lux.AbstractLuxLayer) ||
-                    throw(ArgumentError("Only Lux Chains are supported"))
-            end
-            _phi = phi
-        end
-
-        if derivative === nothing
-            _derivative = numeric_derivative
-        else
-            _derivative = derivative
-        end
-
-        if iteration isa Vector{Int64}
-            self_increment = false
-        else
-            iteration = [1]
-            self_increment = true
-        end
-=======
 @concrete struct BayesianPINN <: AbstractPINN
     pinn <: PhysicsInformedNN
     dataset
 end
->>>>>>> 4506f6aa
 
 function Base.getproperty(pinn::BayesianPINN, name::Symbol)
     name === :dataset && return getfield(pinn, :dataset)
@@ -456,43 +345,7 @@
     datafree_bc_loss_functions::Any
 end
 
-<<<<<<< HEAD
-"""
-An encoding of the test function phi that is used for calculating the PDE
-value at domain points x
-
-Fields:
-
-- `f`: A representation of the chain function.
-- `st`: The state of the Lux.AbstractLuxLayer. It should be updated on each call.
-"""
-mutable struct Phi{C, S}
-    f::C
-    st::S
-    function Phi(chain::Lux.AbstractLuxLayer)
-        st = Lux.initialstates(Random.default_rng(), chain)
-        new{typeof(chain), typeof(st)}(chain, st)
-    end
-end
-
-function (f::Phi{<:Lux.AbstractLuxLayer})(x::Number, θ)
-    y, st = f.f(adapt(parameterless_type(ComponentArrays.getdata(θ)), [x]), θ, f.st)
-    ChainRulesCore.@ignore_derivatives f.st = st
-    y
-end
-
-function (f::Phi{<:Lux.AbstractLuxLayer})(x::AbstractArray, θ)
-    y, st = f.f(adapt(parameterless_type(ComponentArrays.getdata(θ)), x), θ, f.st)
-    ChainRulesCore.@ignore_derivatives f.st = st
-    y
-end
-
-function get_u()
-    u = (cord, θ, phi) -> phi(cord, θ)
-end
-=======
 get_u() = (cord, θ, phi) -> phi(cord, θ)
->>>>>>> 4506f6aa
 
 # the method to calculate the derivative
 function numeric_derivative(phi, u, x, εs, order, θ)
