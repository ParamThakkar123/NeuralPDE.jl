function generate_training_sets(domains, dx, eqs, eltypeθ)
    if dx isa Array
        dxs = dx
    else
        dxs = fill(dx, length(domains))
    end
    spans = [infimum(d.domain):dx:supremum(d.domain) for (d, dx) in zip(domains, dxs)]
    train_set = adapt(eltypeθ,
                      hcat(vec(map(points -> collect(points), Iterators.product(spans...)))...))
end

function get_loss_function_(loss, init_params, pde_system, strategy::GridTraining)
    eqs = pde_system.eqs
    if !(eqs isa Array)
        eqs = [eqs]
    end
    domains = pde_system.domain
    depvars, indvars, dict_indvars, dict_depvars = get_vars(pde_system.indvars,
                                                            pde_system.depvars)
    eltypeθ = eltype(init_params)
    dx = strategy.dx
    train_set = generate_training_sets(domains, dx, eqs, eltypeθ)
    get_loss_function(loss, train_set, eltypeθ, strategy)
end

function get_bounds_(domains, eqs, eltypeθ, dict_indvars, dict_depvars, strategy)
    dict_span = Dict([Symbol(d.variables) => [infimum(d.domain), supremum(d.domain)]
                      for d in domains])
    args = get_argument(eqs, dict_indvars, dict_depvars)

    bounds = map(args) do pd
        span = map(p -> get(dict_span, p, p), pd)
        map(s -> adapt(eltypeθ, s), span)
    end
    bounds
end

function get_loss_function_(loss, init_params, pde_system, strategy::StochasticTraining)
    eqs = pde_system.eqs
    if !(eqs isa Array)
        eqs = [eqs]
    end
    domains = pde_system.domain

    depvars, indvars, dict_indvars, dict_depvars = get_vars(pde_system.indvars,
                                                            pde_system.depvars)

    eltypeθ = eltype(init_params)
    bound = get_bounds_(domains, eqs, eltypeθ, dict_indvars, dict_depvars, strategy)[1]

    get_loss_function(loss, bound, eltypeθ, strategy)
end

<<<<<<< HEAD
function get_loss_function_(loss, init_params, pde_system, strategy::FrontWeightedGridTraining)
=======
function get_loss_function_(loss, init_params, pde_system, strategy::WeightedGridTraining)
>>>>>>> 1728a60f
    eqs = pde_system.eqs
    if !(eqs isa Array)
        eqs = [eqs]
    end
    domains = pde_system.domain

    depvars, indvars, dict_indvars, dict_depvars = get_vars(pde_system.indvars,
                                                            pde_system.depvars)

    eltypeθ = eltype(init_params)
    bound = get_bounds_(domains, eqs, eltypeθ, dict_indvars, dict_depvars, strategy)[1]

    get_loss_function(loss, bound, eltypeθ, strategy)
end

function get_loss_function_(loss, init_params, pde_system, strategy::QuasiRandomTraining)
    eqs = pde_system.eqs
    if !(eqs isa Array)
        eqs = [eqs]
    end
    domains = pde_system.domain

    depvars, indvars, dict_indvars, dict_depvars = get_vars(pde_system.indvars,
                                                            pde_system.depvars)

    eltypeθ = eltype(init_params)
    bound = get_bounds_(domains, eqs, eltypeθ, dict_indvars, dict_depvars, strategy)[1]

    get_loss_function(loss, bound, eltypeθ, strategy)
end

function get_bounds_(domains, eqs, eltypeθ, dict_indvars, dict_depvars,
                     strategy::QuadratureTraining)
    dict_lower_bound = Dict([Symbol(d.variables) => infimum(d.domain) for d in domains])
    dict_upper_bound = Dict([Symbol(d.variables) => supremum(d.domain) for d in domains])

    args = get_argument(eqs, dict_indvars, dict_depvars)

    lower_bounds = map(args) do pd
        span = map(p -> get(dict_lower_bound, p, p), pd)
        map(s -> adapt(eltypeθ, s), span)
    end
    upper_bounds = map(args) do pd
        span = map(p -> get(dict_upper_bound, p, p), pd)
        map(s -> adapt(eltypeθ, s), span)
    end
    bound = lower_bounds, upper_bounds
end

function get_loss_function_(loss, init_params, pde_system, strategy::QuadratureTraining)
    eqs = pde_system.eqs
    if !(eqs isa Array)
        eqs = [eqs]
    end
    domains = pde_system.domain

    depvars, indvars, dict_indvars, dict_depvars = get_vars(pde_system.indvars,
                                                            pde_system.depvars)

    eltypeθ = eltype(init_params)
    bound = get_bounds_(domains, eqs, eltypeθ, dict_indvars, dict_depvars, strategy)
    lb, ub = bound
    get_loss_function(loss, lb[1], ub[1], eltypeθ, strategy)
end

"""
```julia
neural_adapter(loss, init_params, pde_system, strategy) 
```

Trains a neural network using the results from one already obtained prediction.

## Positional Arguments

* `loss`: the body of loss function,
* `init_params`: the initial parameter of the neural network,,
* `pde_system`: PDEs are defined using the ModelingToolkit.jl,
* `strategy`: determines which training strategy will be used.
"""
function neural_adapter end

function neural_adapter(loss, init_params, pde_system, strategy)
    loss_function__ = get_loss_function_(loss, init_params, pde_system, strategy)

    function loss_function_(θ, p)
        loss_function__(θ)
    end
    f_ = OptimizationFunction(loss_function_, Optimization.AutoZygote())
    prob = Optimization.OptimizationProblem(f_, init_params)
end

function neural_adapter(losses::Array, init_params, pde_systems::Array, strategy)
    loss_functions_ = map(zip(losses, pde_systems)) do (l, p)
        get_loss_function_(l, init_params, p, strategy)
    end
    loss_function__ = θ -> sum(map(l -> l(θ), loss_functions_))
    function loss_function_(θ, p)
        loss_function__(θ)
    end

    f_ = OptimizationFunction(loss_function_, Optimization.AutoZygote())
    prob = Optimization.OptimizationProblem(f_, init_params)
end<|MERGE_RESOLUTION|>--- conflicted
+++ resolved
@@ -51,11 +51,7 @@
     get_loss_function(loss, bound, eltypeθ, strategy)
 end
 
-<<<<<<< HEAD
-function get_loss_function_(loss, init_params, pde_system, strategy::FrontWeightedGridTraining)
-=======
-function get_loss_function_(loss, init_params, pde_system, strategy::WeightedGridTraining)
->>>>>>> 1728a60f
+function get_loss_function_(loss, init_params, pde_system, strategy::QuasiRandomTraining)
     eqs = pde_system.eqs
     if !(eqs isa Array)
         eqs = [eqs]
@@ -71,20 +67,18 @@
     get_loss_function(loss, bound, eltypeθ, strategy)
 end
 
-function get_loss_function_(loss, init_params, pde_system, strategy::QuasiRandomTraining)
+function get_loss_function_(loss, init_params, pde_system, strategy::WeightedGridTraining)
     eqs = pde_system.eqs
     if !(eqs isa Array)
         eqs = [eqs]
     end
     domains = pde_system.domain
-
     depvars, indvars, dict_indvars, dict_depvars = get_vars(pde_system.indvars,
                                                             pde_system.depvars)
-
     eltypeθ = eltype(init_params)
-    bound = get_bounds_(domains, eqs, eltypeθ, dict_indvars, dict_depvars, strategy)[1]
-
-    get_loss_function(loss, bound, eltypeθ, strategy)
+    dx = strategy.dx
+    train_set = generate_training_sets(domains, dx, eqs, eltypeθ)
+    get_loss_function(loss, train_set, eltypeθ, strategy)
 end
 
 function get_bounds_(domains, eqs, eltypeθ, dict_indvars, dict_depvars,
