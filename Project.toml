name = "NeuralPDE"
uuid = "315f7962-48a3-4962-8226-d0f33b1235f0"
authors = ["Chris Rackauckas <accounts@chrisrackauckas.com>"]
version = "5.14.0"

[deps]
Adapt = "79e6a3ab-5dfb-504d-930d-738a2a938a0e"
AdvancedHMC = "0bf59076-c3b1-5ca4-86bd-e02cd72cde3d"
ArrayInterface = "4fba245c-0d91-5ea0-9b3e-6abc04ee57a9"
ChainRulesCore = "d360d2e6-b24c-11e9-a2a3-2a2ae2dbcce4"
ComponentArrays = "b0b7db55-cfe3-40fc-9ded-d10e2dbeff66"
Cubature = "667455a9-e2ce-5579-9412-b964f529a492"
DiffEqBase = "2b5f629d-d688-5b77-993f-72d75c75574e"
DiffEqNoiseProcess = "77a26b50-5914-5dd7-bc55-306e6241c503"
Distributions = "31c24e10-a181-5473-b8eb-7969acd0382f"
DocStringExtensions = "ffbed154-4ef7-542d-bbb7-c09d3a79fcae"
DomainSets = "5b8099bc-c8ec-5219-889f-1d9e522a28bf"
ForwardDiff = "f6369f11-7733-5829-9624-2563aa707210"
Functors = "d9f16b24-f501-4c13-a1f2-28368ffc5196"
Integrals = "de52edbc-65ea-441a-8357-d3a637375a31"
LinearAlgebra = "37e2e46d-f89d-539d-b4ee-838fcccc9c8e"
LogDensityProblems = "6fdf6af0-433a-55f7-b3ed-c6c6e0b8df7c"
Lux = "b2108857-7c20-44ae-9111-449ecde12c47"
MCMCChains = "c7f686f2-ff18-58e9-bc7b-31028e88f75d"
ModelingToolkit = "961ee093-0014-501f-94e3-6117800e7a78"
MonteCarloMeasurements = "0987c9cc-fe09-11e8-30f0-b96dd679fdca"
Optim = "429524aa-4258-5aef-a3af-852621145aeb"
Optimization = "7f7a1694-90dd-40f0-9382-eb1efda571ba"
OptimizationOptimisers = "42dfb2eb-d2b4-4451-abcd-913932933ac1"
QuasiMonteCarlo = "8a4e6c94-4038-4cdc-81c3-7e6ffdb2a71b"
Random = "9a3f8284-a2c9-5f02-9a11-845980a1fd5c"
Reexport = "189a3867-3050-52da-a836-e630ba90ab69"
RuntimeGeneratedFunctions = "7e49a35a-f44a-4d26-94aa-eba1b4ca6b47"
SciMLBase = "0bca4576-84f4-4d90-8ffe-ffa030f20462"
Statistics = "10745b16-79ce-11e8-11f9-7d13ad32a3b2"
SymbolicUtils = "d1185830-fcd6-423d-90d6-eec64667417b"
Symbolics = "0c5d862f-8b57-4792-8d23-62f2024744c7"
UnPack = "3a884ed6-31ef-47d7-9d2a-63182c4928ed"
Zygote = "e88e6eb3-aa80-5325-afca-941959d7151f"

[compat]
Adapt = "4"
AdvancedHMC = "0.6.1"
Aqua = "0.8"
ArrayInterface = "7.7"
CUDA = "5.2"
ChainRulesCore = "1.21"
ComponentArrays = "0.15.8"
Cubature = "1.5"
DiffEqBase = "6.144"
DiffEqNoiseProcess = "5.20"
Distributions = "0.25.107"
DocStringExtensions = "0.9"
DomainSets = "0.6, 0.7"
Flux = "0.14.11"
ForwardDiff = "0.10.36"
Functors = "0.4.4"
Integrals = "4"
LineSearches = "7.2"
LinearAlgebra = "1"
LogDensityProblems = "2"
Lux = "0.5.22"
LuxCUDA = "0.3.2"
MCMCChains = "6"
<<<<<<< HEAD
ModelingToolkit = "9"
MonteCarloMeasurements = "1"
=======
MethodOfLines = "0.10.7"
ModelingToolkit = "8.75"
MonteCarloMeasurements = "1.1"
>>>>>>> 0cb2e064
Optim = "1.7.8"
Optimization = "3.22"
OptimizationOptimJL = "0.2.1"
OptimizationOptimisers = "0.2.1"
OrdinaryDiffEq = "6.70"
Pkg = "1"
QuasiMonteCarlo = "0.3.2"
Random = "1"
Reexport = "1.2"
RuntimeGeneratedFunctions = "0.5.11"
SafeTestsets = "0.1"
SciMLBase = "2.24"
Statistics = "1.10"
SymbolicUtils = "1.4"
Symbolics = "5.17"
Test = "1"
UnPack = "1"
<<<<<<< HEAD
Zygote = "0.6"
MethodOfLines = "0.11"
julia = "1.6"
=======
Zygote = "0.6.69"
julia = "1.10"
>>>>>>> 0cb2e064

[extras]
Aqua = "4c88cf16-eb10-579e-8560-4a9242c79595"
CUDA = "052768ef-5323-5732-b1bb-66c8b64840ba"
Flux = "587475ba-b771-5e3f-ad9e-33799f191a9c"
LineSearches = "d3d80556-e9d4-5f37-9878-2ab0fcc64255"
LuxCUDA = "d0bbae9a-e099-4d5b-a835-1c6931763bda"
MethodOfLines = "94925ecb-adb7-4558-8ed8-f975c56a0bf4"
OptimizationOptimJL = "36348300-93cb-4f02-beb5-3c3902f8871e"
OrdinaryDiffEq = "1dea7af3-3e70-54e6-95c3-0bf5283fa5ed"
Pkg = "44cfe95a-1eb2-52ea-b672-e2afdf69b78f"
SafeTestsets = "1bc83da4-3b8d-516f-aca4-4fe02f6d838f"
Test = "8dfed614-e22c-5e08-85e1-65c5234f0b40"

[targets]
test = ["Aqua", "Test", "CUDA", "SafeTestsets", "OptimizationOptimJL", "Pkg", "OrdinaryDiffEq", "LineSearches", "LuxCUDA", "Flux", "MethodOfLines"]<|MERGE_RESOLUTION|>--- conflicted
+++ resolved
@@ -62,14 +62,9 @@
 Lux = "0.5.22"
 LuxCUDA = "0.3.2"
 MCMCChains = "6"
-<<<<<<< HEAD
+MethodOfLines = "0.11"
 ModelingToolkit = "9"
-MonteCarloMeasurements = "1"
-=======
-MethodOfLines = "0.10.7"
-ModelingToolkit = "8.75"
 MonteCarloMeasurements = "1.1"
->>>>>>> 0cb2e064
 Optim = "1.7.8"
 Optimization = "3.22"
 OptimizationOptimJL = "0.2.1"
@@ -87,14 +82,8 @@
 Symbolics = "5.17"
 Test = "1"
 UnPack = "1"
-<<<<<<< HEAD
-Zygote = "0.6"
-MethodOfLines = "0.11"
-julia = "1.6"
-=======
 Zygote = "0.6.69"
 julia = "1.10"
->>>>>>> 0cb2e064
 
 [extras]
 Aqua = "4c88cf16-eb10-579e-8560-4a9242c79595"
